--- conflicted
+++ resolved
@@ -67,30 +67,12 @@
 
 	var authorities []types.CertAuthority
 
-<<<<<<< HEAD
 	for _, caType := range types.CertAuthTypes {
-		ca, err := client.GetCertAuthorities(caType, false)
+		ca, err := client.GetCertAuthorities(ctx, caType, false)
 		if err != nil {
 			return trace.Wrap(err)
 		}
 		authorities = append(authorities, ca...)
-=======
-	hostCAs, err := client.GetCertAuthorities(ctx, types.HostCA, false)
-	if err != nil {
-		return trace.Wrap(err)
-	}
-	authorities = append(authorities, hostCAs...)
-
-	userCAs, err := client.GetCertAuthorities(ctx, types.UserCA, false)
-	if err != nil {
-		return trace.Wrap(err)
-	}
-	authorities = append(authorities, userCAs...)
-
-	jwtKeys, err := client.GetCertAuthorities(ctx, types.JWTSigner, false)
-	if err != nil {
-		return trace.Wrap(err)
->>>>>>> 6d965e34
 	}
 
 	// Calculate the CA pins for this cluster. The CA pins are used by the
