/*
Copyright 2020-2021 Gravitational, Inc.

Licensed under the Apache License, Version 2.0 (the "License");
you may not use this file except in compliance with the License.
You may obtain a copy of the License at

    http://www.apache.org/licenses/LICENSE-2.0

Unless required by applicable law or agreed to in writing, software
distributed under the License is distributed on an "AS IS" BASIS,
WITHOUT WARRANTIES OR CONDITIONS OF ANY KIND, either express or implied.
See the License for the specific language governing permissions and
limitations under the License.
*/

// Package client holds the implementation of the Teleport gRPC api client
package client

import (
	"compress/gzip"
	"context"
	"crypto/tls"
	"io"
	"net"
	"sync/atomic"
	"time"

	"github.com/gravitational/teleport/api/client/proto"
	"github.com/gravitational/teleport/api/constants"
	"github.com/gravitational/teleport/api/defaults"
	"github.com/gravitational/teleport/api/types"
	"github.com/gravitational/teleport/api/types/events"
	"golang.org/x/crypto/ssh"

	"github.com/golang/protobuf/ptypes/empty"
	"github.com/gravitational/trace"
	"github.com/gravitational/trace/trail"
	"google.golang.org/grpc"
	"google.golang.org/grpc/credentials"
	ggzip "google.golang.org/grpc/encoding/gzip"
	"google.golang.org/grpc/keepalive"
)

func init() {
	// gzip is used for gRPC auditStream compression. SetLevel changes the
	// compression level, must be called in initialization, and is not thread safe.
	if err := ggzip.SetLevel(gzip.BestSpeed); err != nil {
		panic(err)
	}
}

// Client is a gRPC Client that connects to a teleport auth server through TLS.
type Client struct {
	c Config

	// tlsConfig is the *tls.Config for a successfully connected client.
	tlsConfig *tls.Config

	// sshConfig is the *ssh.ClientConfig for a successfully connected proxy client.
	sshConfig *ssh.ClientConfig

	// dialer is the ContextDialer for a successfully connected client.
	dialer ContextDialer

	// grpc is the gRPC client specification for the auth server.
	grpc proto.AuthServiceClient

	// conn is a grpc connection to the auth server.
	conn *grpc.ClientConn

	// closedFlag is set to indicate that the services are closed.
	closedFlag int32
}

// New creates a new API client with a connection to a Teleport server.
func New(ctx context.Context, cfg Config) (*Client, error) {
	if err := cfg.CheckAndSetDefaults(); err != nil {
		return nil, trace.Wrap(err)
	}

	c := &Client{c: cfg}
	if err := c.connectWithAuth(ctx); err != nil {
		return nil, trace.Wrap(err)
	}

	return c, nil
}

func (c *Client) connectWithAuth(ctx context.Context) error {
	// Loop over credentials and use first successful one.
	var err error
	var errs []error
	for _, creds := range c.c.Credentials {
		// Load *tls.Config from the provided credentials.
		c.tlsConfig, err = creds.TLSConfig()
		if err != nil {
			errs = append(errs, trace.Wrap(err))
			continue
		}

		c.sshConfig, err = creds.SSHConfig()
		if err != nil {
			errs = append(errs, trace.Wrap(err))
			continue
		}

<<<<<<< HEAD
		// Try dialing with Dialer provided in credentials
		if c.dialer, err = creds.Dialer(); err == nil {
			err := c.grpcDial(ctx, constants.APIDomain)
			if err == nil {
				return nil
			}
			errs = append(errs, trace.Wrap(err))
		}

		// Use standard dialer configuration
		if err := c.connectDialer(ctx); err != nil {
			errs = append(errs, trace.Wrap(err))
			continue
		}

		return nil
	}

	return trace.Wrap(trace.NewAggregate(errs...), "all auth methods failed")
}

func (c *Client) connectDialer(ctx context.Context) error {
	var err error
	var errs []error

	// Try connecting with dialer provided in config.
	if c.c.Dialer != nil {
		c.dialer = c.c.Dialer
		if err = c.grpcDial(ctx, constants.APIDomain); err == nil {
			return nil
=======
		dialOptions := []grpc.DialOption{
			grpc.WithContextDialer(c.grpcDialer()),
			grpc.WithTransportCredentials(credentials.NewTLS(c.tlsConfig)),
			grpc.WithKeepaliveParams(keepalive.ClientParameters{
				Time:                c.c.KeepAlivePeriod,
				Timeout:             c.c.KeepAlivePeriod * time.Duration(c.c.KeepAliveCount),
				PermitWithoutStream: true,
			}),
		}

		if !c.c.WithoutDialBlock {
			dialOptions = append(dialOptions, grpc.WithBlock())
>>>>>>> a032d51d
		}
		errs = append(errs, trace.Errorf("failed to dial with given dialer: %v", err))
	}

<<<<<<< HEAD
	// Try connecting to each address as auth.
	for _, addr := range c.c.Addrs {
		if c.dialer, err = NewAuthDialer(c.c.KeepAlivePeriod, c.c.DialTimeout); err != nil {
			errs = append(errs, trace.Errorf("failed to dial %v as auth: %v\n", addr, err))
			continue
		}
		if err = c.grpcDial(ctx, addr); err != nil {
			errs = append(errs, trace.Errorf("failed to dial %v as auth: %v\n", addr, err))
			continue
		}
		return nil
	}

	// Try connecting to each address as proxy if ssh config is provided.
	if c.sshConfig != nil {
		for _, addr := range c.c.Addrs {
			if c.dialer, err = NewProxyDialer(c.sshConfig, c.c.KeepAlivePeriod, c.c.DialTimeout); err != nil {
				errs = append(errs, trace.Errorf("failed to dial %v as proxy: %v\n", addr, err))
				continue
			}
			if err = c.grpcDial(ctx, addr); err != nil {
				errs = append(errs, trace.Errorf("failed to dial %v as proxy: %v\n", addr, err))
				continue
			}
			return nil
		}
	}
=======
		ctx, cancel := context.WithTimeout(ctx, c.c.DialTimeout)
		defer cancel()

		if c.conn, err = grpc.DialContext(ctx, constants.APIDomain, dialOptions...); err != nil {
			errs = append(errs, trace.Wrap(err))
			continue
		}
		c.grpc = proto.NewAuthServiceClient(c.conn)
>>>>>>> a032d51d

	return trace.Wrap(trace.NewAggregate(errs...), "failed to dial server with given configuration")
}

func (c *Client) grpcDial(ctx context.Context, addr string) error {
	var err error
	if c.conn, err = grpc.Dial(
		addr,
		grpc.WithContextDialer(c.grpcDialer(c.dialer)),
		grpc.WithTransportCredentials(credentials.NewTLS(c.tlsConfig)),
		grpc.WithKeepaliveParams(keepalive.ClientParameters{
			Time:                c.c.KeepAlivePeriod,
			Timeout:             c.c.KeepAlivePeriod * time.Duration(c.c.KeepAliveCount),
			PermitWithoutStream: true,
		}),
	); err != nil {
		return trace.Wrap(err)
	}
	c.grpc = proto.NewAuthServiceClient(c.conn)

	if c.c.NoPingCheck {
		return nil
	}

	if _, err = c.Ping(ctx); err != nil {
		return trace.Wrap(err)
	}

	return nil
}

// grpcDialer wraps the given ContextDialer with a grpcDialer, which
// can be used with a grpc.DialOption.
func (c *Client) grpcDialer(dialer ContextDialer) func(ctx context.Context, addr string) (net.Conn, error) {
	return func(ctx context.Context, addr string) (net.Conn, error) {
		if c.isClosed() {
			return nil, trace.ConnectionProblem(nil, "client is closed")
		}
		conn, err := dialer.DialContext(ctx, "tcp", addr)
		if err != nil {
			return nil, trace.ConnectionProblem(err, err.Error())
		}
		return conn, nil
	}
}

// Config contains configuration of the client
type Config struct {
	// Addrs is a list of teleport auth/proxy server addresses to dial
	Addrs []string
	// Dialer is a custom dialer used to dial the auth server
	Dialer ContextDialer
	// DialTimeout defines how long to attempt dialing before timing out
	DialTimeout time.Duration
	// KeepAlivePeriod defines period between keep alives
	KeepAlivePeriod time.Duration
	// KeepAliveCount specifies the amount of missed keep alives
	// to wait for before declaring the connection as broken
	KeepAliveCount int

	// Credentials are a list of credentials to use when attempting to connect
	// to Auth.
	Credentials []Credentials

	// WithoutDialBlock does not wait for the dialed connection to be established,
	// which can be done in the background.
	WithoutDialBlock bool
}

// CheckAndSetDefaults checks and sets default config values
func (c *Config) CheckAndSetDefaults() error {
	if len(c.Credentials) == 0 {
		return trace.BadParameter("missing connection credentials")
	}
	if c.KeepAlivePeriod == 0 {
		c.KeepAlivePeriod = defaults.ServerKeepAliveTTL
	}
	if c.KeepAliveCount == 0 {
		c.KeepAliveCount = defaults.KeepAliveCountMax
	}
	if c.DialTimeout == 0 {
		c.DialTimeout = defaults.DefaultDialTimeout
	}
	return nil
}

// GetHTTPDialer returns the configured dialer, or builds a dialer
// from configured addresses.
func (c *Config) GetHTTPDialer() (ContextDialer, error) {
	var err error
	if c.Dialer != nil {
		return c.Dialer, nil
	}
	c.Dialer, err = NewAddrsDialer(c.Addrs, c.KeepAlivePeriod, c.DialTimeout)
	if err != nil {
		return nil, trace.Wrap(err)
	}
	return c.Dialer, nil
}

// Config returns the tls.Config the client connected with.
func (c *Client) Config() *tls.Config {
	return c.tlsConfig
}

// Dialer returns the ContextDialer the client connected with.
func (c *Client) Dialer() ContextDialer {
	return c.dialer
}

// Close closes the Client connection to the auth server
func (c *Client) Close() error {
	if !c.setClosed() {
		return nil
	}
	if c.conn != nil {
		err := c.conn.Close()
		c.conn = nil
		return trace.Wrap(err)
	}
	return nil
}

func (c *Client) isClosed() bool {
	return atomic.LoadInt32(&c.closedFlag) == 1
}

// setClosed marks the client to closed and returns true
// if the client was successfully marked as closed.
func (c *Client) setClosed() bool {
	return atomic.CompareAndSwapInt32(&c.closedFlag, 0, 1)
}

// Ping gets basic info about the auth server.
func (c *Client) Ping(ctx context.Context) (proto.PingResponse, error) {
	rsp, err := c.grpc.Ping(ctx, &proto.PingRequest{})
	if err != nil {
		return proto.PingResponse{}, trail.FromGRPC(err)
	}
	return *rsp, nil
}

// UpsertNode is used by SSH servers to report their presence
// to the auth servers in form of heartbeat expiring after ttl period.
func (c *Client) UpsertNode(s types.Server) (*types.KeepAlive, error) {
	if s.GetNamespace() == "" {
		return nil, trace.BadParameter("missing node namespace")
	}
	protoServer, ok := s.(*types.ServerV2)
	if !ok {
		return nil, trace.BadParameter("unsupported client")
	}
	keepAlive, err := c.grpc.UpsertNode(context.TODO(), protoServer)
	if err != nil {
		return nil, trail.FromGRPC(err)
	}
	return keepAlive, nil
}

// UpdateRemoteCluster updates remote cluster from the specified value.
func (c *Client) UpdateRemoteCluster(ctx context.Context, rc types.RemoteCluster) error {
	rcV3, ok := rc.(*types.RemoteClusterV3)
	if !ok {
		return trace.BadParameter("unsupported remote cluster type %T", rcV3)
	}

	_, err := c.grpc.UpdateRemoteCluster(ctx, rcV3)
	return trail.FromGRPC(err)
}

// CreateUser creates a new user from the specified descriptor.
func (c *Client) CreateUser(ctx context.Context, user types.User) error {
	userV2, ok := user.(*types.UserV2)
	if !ok {
		return trace.BadParameter("unsupported user type %T", user)
	}

	_, err := c.grpc.CreateUser(ctx, userV2)
	return trail.FromGRPC(err)
}

// UpdateUser updates an existing user in a backend.
func (c *Client) UpdateUser(ctx context.Context, user types.User) error {
	userV2, ok := user.(*types.UserV2)
	if !ok {
		return trace.BadParameter("unsupported user type %T", user)
	}

	_, err := c.grpc.UpdateUser(ctx, userV2)
	return trail.FromGRPC(err)
}

// GetUser returns a list of usernames registered in the system.
// withSecrets controls whether authentication details are returned.
func (c *Client) GetUser(name string, withSecrets bool) (types.User, error) {
	if name == "" {
		return nil, trace.BadParameter("missing username")
	}
	user, err := c.grpc.GetUser(context.TODO(), &proto.GetUserRequest{
		Name:        name,
		WithSecrets: withSecrets,
	})
	if err != nil {
		return nil, trail.FromGRPC(err)
	}
	return user, nil
}

// GetUsers returns a list of users.
// withSecrets controls whether authentication details are returned.
func (c *Client) GetUsers(withSecrets bool) ([]types.User, error) {
	stream, err := c.grpc.GetUsers(context.TODO(), &proto.GetUsersRequest{
		WithSecrets: withSecrets,
	})
	if err != nil {
		return nil, trail.FromGRPC(err)
	}
	var users []types.User
	for {
		user, err := stream.Recv()
		if err != nil {
			if err == io.EOF {
				break
			}
			return nil, trail.FromGRPC(err)
		}
		users = append(users, user)
	}
	return users, nil
}

// DeleteUser deletes a user by name.
func (c *Client) DeleteUser(ctx context.Context, user string) error {
	req := &proto.DeleteUserRequest{Name: user}
	_, err := c.grpc.DeleteUser(ctx, req)
	return trail.FromGRPC(err)
}

// GenerateUserCerts takes the public key in the OpenSSH `authorized_keys` plain
// text format, signs it using User Certificate Authority signing key and
// returns the resulting certificates.
func (c *Client) GenerateUserCerts(ctx context.Context, req proto.UserCertsRequest) (*proto.Certs, error) {
	certs, err := c.grpc.GenerateUserCerts(ctx, &req)
	if err != nil {
		return nil, trail.FromGRPC(err)
	}
	return certs, nil
}

// EmitAuditEvent sends an auditable event to the auth server.
func (c *Client) EmitAuditEvent(ctx context.Context, event events.AuditEvent) error {
	grpcEvent, err := events.ToOneOf(event)
	if err != nil {
		return trace.Wrap(err)
	}
	_, err = c.grpc.EmitAuditEvent(ctx, grpcEvent)
	if err != nil {
		return trail.FromGRPC(err)
	}
	return nil
}

// GetAccessRequests retrieves a list of all access requests matching the provided filter.
func (c *Client) GetAccessRequests(ctx context.Context, filter types.AccessRequestFilter) ([]types.AccessRequest, error) {
	rsp, err := c.grpc.GetAccessRequests(ctx, &filter)
	if err != nil {
		return nil, trail.FromGRPC(err)
	}
	reqs := make([]types.AccessRequest, 0, len(rsp.AccessRequests))
	for _, req := range rsp.AccessRequests {
		reqs = append(reqs, req)
	}
	return reqs, nil
}

// CreateAccessRequest registers a new access request with the auth server.
func (c *Client) CreateAccessRequest(ctx context.Context, req types.AccessRequest) error {
	r, ok := req.(*types.AccessRequestV3)
	if !ok {
		return trace.BadParameter("unexpected access request type %T", req)
	}
	_, err := c.grpc.CreateAccessRequest(ctx, r)
	return trail.FromGRPC(err)
}

// RotateResetPasswordTokenSecrets rotates secrets for a given tokenID.
// It gets called every time a user fetches 2nd-factor secrets during registration attempt.
// This ensures that an attacker that gains the ResetPasswordToken link can not view it,
// extract the OTP key from the QR code, then allow the user to signup with
// the same OTP token.
func (c *Client) RotateResetPasswordTokenSecrets(ctx context.Context, tokenID string) (types.ResetPasswordTokenSecrets, error) {
	secrets, err := c.grpc.RotateResetPasswordTokenSecrets(ctx, &proto.RotateResetPasswordTokenSecretsRequest{
		TokenID: tokenID,
	})
	if err != nil {
		return nil, trail.FromGRPC(err)
	}
	return secrets, nil
}

// GetResetPasswordToken returns a ResetPasswordToken for the specified tokenID.
func (c *Client) GetResetPasswordToken(ctx context.Context, tokenID string) (types.ResetPasswordToken, error) {
	token, err := c.grpc.GetResetPasswordToken(ctx, &proto.GetResetPasswordTokenRequest{
		TokenID: tokenID,
	})
	if err != nil {
		return nil, trail.FromGRPC(err)
	}

	return token, nil
}

// CreateResetPasswordToken creates reset password token.
func (c *Client) CreateResetPasswordToken(ctx context.Context, req *proto.CreateResetPasswordTokenRequest) (types.ResetPasswordToken, error) {
	token, err := c.grpc.CreateResetPasswordToken(ctx, req)
	if err != nil {
		return nil, trail.FromGRPC(err)
	}

	return token, nil
}

// DeleteAccessRequest deletes an access request.
func (c *Client) DeleteAccessRequest(ctx context.Context, reqID string) error {
	_, err := c.grpc.DeleteAccessRequest(ctx, &proto.RequestID{ID: reqID})
	return trail.FromGRPC(err)
}

// SetAccessRequestState updates the state of an existing access request.
func (c *Client) SetAccessRequestState(ctx context.Context, params types.AccessRequestUpdate) error {
	setter := proto.RequestStateSetter{
		ID:          params.RequestID,
		State:       params.State,
		Reason:      params.Reason,
		Annotations: params.Annotations,
		Roles:       params.Roles,
	}
	if d := GetDelegator(ctx); d != "" {
		setter.Delegator = d
	}
	_, err := c.grpc.SetAccessRequestState(ctx, &setter)
	return trail.FromGRPC(err)
}

// GetAccessCapabilities requests the access capabilities of a user.
func (c *Client) GetAccessCapabilities(ctx context.Context, req types.AccessCapabilitiesRequest) (*types.AccessCapabilities, error) {
	caps, err := c.grpc.GetAccessCapabilities(ctx, &req)
	if err != nil {
		return nil, trail.FromGRPC(err)
	}
	return caps, nil
}

// GetPluginData loads all plugin data matching the supplied filter.
func (c *Client) GetPluginData(ctx context.Context, filter types.PluginDataFilter) ([]types.PluginData, error) {
	seq, err := c.grpc.GetPluginData(ctx, &filter)
	if err != nil {
		return nil, trail.FromGRPC(err)
	}
	data := make([]types.PluginData, 0, len(seq.PluginData))
	for _, d := range seq.PluginData {
		data = append(data, d)
	}
	return data, nil
}

// UpdatePluginData updates a per-resource PluginData entry.
func (c *Client) UpdatePluginData(ctx context.Context, params types.PluginDataUpdateParams) error {
	_, err := c.grpc.UpdatePluginData(ctx, &params)
	return trail.FromGRPC(err)
}

// AcquireSemaphore acquires lease with requested resources from semaphore.
func (c *Client) AcquireSemaphore(ctx context.Context, params types.AcquireSemaphoreRequest) (*types.SemaphoreLease, error) {
	lease, err := c.grpc.AcquireSemaphore(ctx, &params)
	if err != nil {
		return nil, trail.FromGRPC(err)
	}
	return lease, nil
}

// KeepAliveSemaphoreLease updates semaphore lease.
func (c *Client) KeepAliveSemaphoreLease(ctx context.Context, lease types.SemaphoreLease) error {
	_, err := c.grpc.KeepAliveSemaphoreLease(ctx, &lease)
	return trail.FromGRPC(err)
}

// CancelSemaphoreLease cancels semaphore lease early.
func (c *Client) CancelSemaphoreLease(ctx context.Context, lease types.SemaphoreLease) error {
	_, err := c.grpc.CancelSemaphoreLease(ctx, &lease)
	return trail.FromGRPC(err)
}

// GetSemaphores returns a list of all semaphores matching the supplied filter.
func (c *Client) GetSemaphores(ctx context.Context, filter types.SemaphoreFilter) ([]types.Semaphore, error) {
	rsp, err := c.grpc.GetSemaphores(ctx, &filter)
	if err != nil {
		return nil, trail.FromGRPC(err)
	}
	sems := make([]types.Semaphore, 0, len(rsp.Semaphores))
	for _, s := range rsp.Semaphores {
		sems = append(sems, s)
	}
	return sems, nil
}

// DeleteSemaphore deletes a semaphore matching the supplied filter.
func (c *Client) DeleteSemaphore(ctx context.Context, filter types.SemaphoreFilter) error {
	_, err := c.grpc.DeleteSemaphore(ctx, &filter)
	return trail.FromGRPC(err)
}

// UpsertKubeService is used by kubernetes services to report their presence
// to other auth servers in form of hearbeat expiring after ttl period.
func (c *Client) UpsertKubeService(ctx context.Context, s types.Server) error {
	server, ok := s.(*types.ServerV2)
	if !ok {
		return trace.BadParameter("invalid type %T, expected *types.ServerV2", server)
	}
	_, err := c.grpc.UpsertKubeService(ctx, &proto.UpsertKubeServiceRequest{
		Server: server,
	})
	return trace.Wrap(err)
}

// GetKubeServices returns the list of kubernetes services registered in the
// cluster.
func (c *Client) GetKubeServices(ctx context.Context) ([]types.Server, error) {
	resp, err := c.grpc.GetKubeServices(ctx, &proto.GetKubeServicesRequest{})
	if err != nil {
		return nil, trace.Wrap(err)
	}

	var servers []types.Server
	for _, server := range resp.GetServers() {
		servers = append(servers, server)
	}
	return servers, nil
}

// GetAppServers gets all application servers.
func (c *Client) GetAppServers(ctx context.Context, namespace string, skipValidation bool) ([]types.Server, error) {
	resp, err := c.grpc.GetAppServers(ctx, &proto.GetAppServersRequest{
		Namespace:      namespace,
		SkipValidation: skipValidation,
	})
	if err != nil {
		return nil, trail.FromGRPC(err)
	}

	var servers []types.Server
	for _, server := range resp.GetServers() {
		servers = append(servers, server)
	}

	return servers, nil
}

// UpsertAppServer adds an application server.
func (c *Client) UpsertAppServer(ctx context.Context, server types.Server) (*types.KeepAlive, error) {
	s, ok := server.(*types.ServerV2)
	if !ok {
		return nil, trace.BadParameter("invalid type %T", server)
	}

	keepAlive, err := c.grpc.UpsertAppServer(ctx, &proto.UpsertAppServerRequest{
		Server: s,
	})
	if err != nil {
		return nil, trail.FromGRPC(err)
	}
	return keepAlive, nil
}

// DeleteAppServer removes an application server.
func (c *Client) DeleteAppServer(ctx context.Context, namespace string, name string) error {
	_, err := c.grpc.DeleteAppServer(ctx, &proto.DeleteAppServerRequest{
		Namespace: namespace,
		Name:      name,
	})
	return trail.FromGRPC(err)
}

// DeleteAllAppServers removes all application servers.
func (c *Client) DeleteAllAppServers(ctx context.Context, namespace string) error {
	_, err := c.grpc.DeleteAllAppServers(ctx, &proto.DeleteAllAppServersRequest{
		Namespace: namespace,
	})
	return trail.FromGRPC(err)
}

// GetAppSession gets an application web session.
func (c *Client) GetAppSession(ctx context.Context, req types.GetAppSessionRequest) (types.WebSession, error) {
	resp, err := c.grpc.GetAppSession(ctx, &proto.GetAppSessionRequest{
		SessionID: req.SessionID,
	})
	if err != nil {
		return nil, trail.FromGRPC(err)
	}

	return resp.GetSession(), nil
}

// GetAppSessions gets all application web sessions.
func (c *Client) GetAppSessions(ctx context.Context) ([]types.WebSession, error) {
	resp, err := c.grpc.GetAppSessions(ctx, &empty.Empty{})
	if err != nil {
		return nil, trail.FromGRPC(err)
	}

	out := make([]types.WebSession, 0, len(resp.GetSessions()))
	for _, v := range resp.GetSessions() {
		out = append(out, v)
	}
	return out, nil
}

// CreateAppSession creates an application web session. Application web
// sessions represent a browser session the client holds.
func (c *Client) CreateAppSession(ctx context.Context, req types.CreateAppSessionRequest) (types.WebSession, error) {
	resp, err := c.grpc.CreateAppSession(ctx, &proto.CreateAppSessionRequest{
		Username:      req.Username,
		ParentSession: req.ParentSession,
		PublicAddr:    req.PublicAddr,
		ClusterName:   req.ClusterName,
	})
	if err != nil {
		return nil, trail.FromGRPC(err)
	}

	return resp.GetSession(), nil
}

// DeleteAppSession removes an application web session.
func (c *Client) DeleteAppSession(ctx context.Context, req types.DeleteAppSessionRequest) error {
	_, err := c.grpc.DeleteAppSession(ctx, &proto.DeleteAppSessionRequest{
		SessionID: req.SessionID,
	})
	return trail.FromGRPC(err)
}

// DeleteAllAppSessions removes all application web sessions.
func (c *Client) DeleteAllAppSessions(ctx context.Context) error {
	_, err := c.grpc.DeleteAllAppSessions(ctx, &empty.Empty{})
	return trail.FromGRPC(err)
}

// GenerateAppToken creates a JWT token with application access.
func (c *Client) GenerateAppToken(ctx context.Context, req types.GenerateAppTokenRequest) (string, error) {
	resp, err := c.grpc.GenerateAppToken(ctx, &proto.GenerateAppTokenRequest{
		Username: req.Username,
		Roles:    req.Roles,
		URI:      req.URI,
		Expires:  req.Expires,
	})
	if err != nil {
		return "", trail.FromGRPC(err)
	}

	return resp.GetToken(), nil
}

// DeleteKubeService deletes a named kubernetes service.
func (c *Client) DeleteKubeService(ctx context.Context, name string) error {
	_, err := c.grpc.DeleteKubeService(ctx, &proto.DeleteKubeServiceRequest{
		Name: name,
	})
	return trace.Wrap(err)
}

// DeleteAllKubeServices deletes all registered kubernetes services.
func (c *Client) DeleteAllKubeServices(ctx context.Context) error {
	_, err := c.grpc.DeleteAllKubeServices(ctx, &proto.DeleteAllKubeServicesRequest{})
	return trace.Wrap(err)
}

// GetDatabaseServers returns all registered database proxy servers.
func (c *Client) GetDatabaseServers(ctx context.Context, namespace string, skipValidation bool) ([]types.DatabaseServer, error) {
	resp, err := c.grpc.GetDatabaseServers(ctx, &proto.GetDatabaseServersRequest{
		Namespace:      namespace,
		SkipValidation: skipValidation,
	})
	if err != nil {
		return nil, trail.FromGRPC(err)
	}
	servers := make([]types.DatabaseServer, 0, len(resp.GetServers()))
	for _, server := range resp.GetServers() {
		servers = append(servers, server)
	}
	return servers, nil
}

// UpsertDatabaseServer registers a new database proxy server.
func (c *Client) UpsertDatabaseServer(ctx context.Context, server types.DatabaseServer) (*types.KeepAlive, error) {
	s, ok := server.(*types.DatabaseServerV3)
	if !ok {
		return nil, trace.BadParameter("invalid type %T", server)
	}
	keepAlive, err := c.grpc.UpsertDatabaseServer(ctx, &proto.UpsertDatabaseServerRequest{
		Server: s,
	})
	if err != nil {
		return nil, trail.FromGRPC(err)
	}
	return keepAlive, nil
}

// DeleteDatabaseServer removes the specified database proxy server.
func (c *Client) DeleteDatabaseServer(ctx context.Context, namespace, hostID, name string) error {
	_, err := c.grpc.DeleteDatabaseServer(ctx, &proto.DeleteDatabaseServerRequest{
		Namespace: namespace,
		HostID:    hostID,
		Name:      name,
	})
	if err != nil {
		return trail.FromGRPC(err)
	}
	return nil
}

// DeleteAllDatabaseServers removes all registered database proxy servers.
func (c *Client) DeleteAllDatabaseServers(ctx context.Context, namespace string) error {
	_, err := c.grpc.DeleteAllDatabaseServers(ctx, &proto.DeleteAllDatabaseServersRequest{
		Namespace: namespace,
	})
	if err != nil {
		return trail.FromGRPC(err)
	}
	return nil
}

// SignDatabaseCSR generates a client certificate used by proxy when talking
// to a remote database service.
func (c *Client) SignDatabaseCSR(ctx context.Context, req *proto.DatabaseCSRRequest) (*proto.DatabaseCSRResponse, error) {
	resp, err := c.grpc.SignDatabaseCSR(ctx, req)
	if err != nil {
		return nil, trail.FromGRPC(err)
	}
	return resp, nil
}

// GenerateDatabaseCert generates client certificate used by a database
// service to authenticate with the database instance.
func (c *Client) GenerateDatabaseCert(ctx context.Context, req *proto.DatabaseCertRequest) (*proto.DatabaseCertResponse, error) {
	resp, err := c.grpc.GenerateDatabaseCert(ctx, req)
	if err != nil {
		return nil, trail.FromGRPC(err)
	}
	return resp, nil
}

func (c *Client) AddMFADevice(ctx context.Context) (proto.AuthService_AddMFADeviceClient, error) {
	stream, err := c.grpc.AddMFADevice(ctx)
	if err != nil {
		return nil, trail.FromGRPC(err)
	}
	return stream, nil
}

func (c *Client) DeleteMFADevice(ctx context.Context) (proto.AuthService_DeleteMFADeviceClient, error) {
	stream, err := c.grpc.DeleteMFADevice(ctx)
	if err != nil {
		return nil, trail.FromGRPC(err)
	}
	return stream, nil
}

func (c *Client) GetMFADevices(ctx context.Context, in *proto.GetMFADevicesRequest) (*proto.GetMFADevicesResponse, error) {
	resp, err := c.grpc.GetMFADevices(ctx, in)
	if err != nil {
		return nil, trail.FromGRPC(err)
	}
	return resp, nil
}

func (c *Client) GenerateUserSingleUseCerts(ctx context.Context) (proto.AuthService_GenerateUserSingleUseCertsClient, error) {
	stream, err := c.grpc.GenerateUserSingleUseCerts(ctx)
	if err != nil {
		return nil, trail.FromGRPC(err)
	}
	return stream, nil
}<|MERGE_RESOLUTION|>--- conflicted
+++ resolved
@@ -105,7 +105,6 @@
 			continue
 		}
 
-<<<<<<< HEAD
 		// Try dialing with Dialer provided in credentials
 		if c.dialer, err = creds.Dialer(); err == nil {
 			err := c.grpcDial(ctx, constants.APIDomain)
@@ -136,25 +135,10 @@
 		c.dialer = c.c.Dialer
 		if err = c.grpcDial(ctx, constants.APIDomain); err == nil {
 			return nil
-=======
-		dialOptions := []grpc.DialOption{
-			grpc.WithContextDialer(c.grpcDialer()),
-			grpc.WithTransportCredentials(credentials.NewTLS(c.tlsConfig)),
-			grpc.WithKeepaliveParams(keepalive.ClientParameters{
-				Time:                c.c.KeepAlivePeriod,
-				Timeout:             c.c.KeepAlivePeriod * time.Duration(c.c.KeepAliveCount),
-				PermitWithoutStream: true,
-			}),
-		}
-
-		if !c.c.WithoutDialBlock {
-			dialOptions = append(dialOptions, grpc.WithBlock())
->>>>>>> a032d51d
 		}
 		errs = append(errs, trace.Errorf("failed to dial with given dialer: %v", err))
 	}
 
-<<<<<<< HEAD
 	// Try connecting to each address as auth.
 	for _, addr := range c.c.Addrs {
 		if c.dialer, err = NewAuthDialer(c.c.KeepAlivePeriod, c.c.DialTimeout); err != nil {
@@ -182,24 +166,12 @@
 			return nil
 		}
 	}
-=======
-		ctx, cancel := context.WithTimeout(ctx, c.c.DialTimeout)
-		defer cancel()
-
-		if c.conn, err = grpc.DialContext(ctx, constants.APIDomain, dialOptions...); err != nil {
-			errs = append(errs, trace.Wrap(err))
-			continue
-		}
-		c.grpc = proto.NewAuthServiceClient(c.conn)
->>>>>>> a032d51d
 
 	return trace.Wrap(trace.NewAggregate(errs...), "failed to dial server with given configuration")
 }
 
 func (c *Client) grpcDial(ctx context.Context, addr string) error {
-	var err error
-	if c.conn, err = grpc.Dial(
-		addr,
+	dialOptions := []grpc.DialOption{
 		grpc.WithContextDialer(c.grpcDialer(c.dialer)),
 		grpc.WithTransportCredentials(credentials.NewTLS(c.tlsConfig)),
 		grpc.WithKeepaliveParams(keepalive.ClientParameters{
@@ -207,18 +179,20 @@
 			Timeout:             c.c.KeepAlivePeriod * time.Duration(c.c.KeepAliveCount),
 			PermitWithoutStream: true,
 		}),
-	); err != nil {
+	}
+
+	if !c.c.WithoutDialBlock {
+		dialOptions = append(dialOptions, grpc.WithBlock())
+	}
+
+	ctx, cancel := context.WithTimeout(ctx, c.c.DialTimeout)
+	defer cancel()
+
+	var err error
+	if c.conn, err = grpc.DialContext(ctx, addr, dialOptions...); err != nil {
 		return trace.Wrap(err)
 	}
 	c.grpc = proto.NewAuthServiceClient(c.conn)
-
-	if c.c.NoPingCheck {
-		return nil
-	}
-
-	if _, err = c.Ping(ctx); err != nil {
-		return trace.Wrap(err)
-	}
 
 	return nil
 }
