--- conflicted
+++ resolved
@@ -57,12 +57,9 @@
 	// tlsConfig is the *tls.Config for a successfully connected client.
 	tlsConfig *tls.Config
 
-<<<<<<< HEAD
 	// sshConfig is the *ssh.ClientConfig for a successfully connected proxy client.
 	sshConfig *ssh.ClientConfig
 
-=======
->>>>>>> 556f49ca
 	// dialer is the ContextDialer for a successfully connected client.
 	dialer ContextDialer
 
@@ -108,7 +105,6 @@
 	return trace.Wrap(err)
 }
 
-<<<<<<< HEAD
 func (c *Client) getProxyDialer() (ContextDialer, error) {
 	proxyDialer, err := NewProxyDialer(c.sshConfig, c.c.Addrs, c.c.KeepAlivePeriod, c.c.DialTimeout)
 	if err != nil {
@@ -117,22 +113,16 @@
 	return proxyDialer, nil
 }
 
-=======
->>>>>>> 556f49ca
 type grpcDialer func(ctx context.Context, addr string) (net.Conn, error)
 
 // grpcDialer wraps the given ContextDialer with a grpcDialer, which
 // can be used with a grpc.DialOption.
-<<<<<<< HEAD
 func (c *Client) grpcDialer(dialer ContextDialer) grpcDialer {
-=======
-func (c *Client) grpcDialer() grpcDialer {
->>>>>>> 556f49ca
 	return func(ctx context.Context, addr string) (net.Conn, error) {
 		if c.isClosed() {
 			return nil, trace.ConnectionProblem(nil, "client is closed")
 		}
-		conn, err := c.dialer.DialContext(ctx, "tcp", addr)
+		conn, err := dialer.DialContext(ctx, "tcp", addr)
 		if err != nil {
 			return nil, trace.ConnectionProblem(err, err.Error())
 		}
@@ -144,18 +134,11 @@
 	// Loop over credentials and use first successfull one.
 	var err error
 	var errs []error
-<<<<<<< HEAD
 	for i, creds := range c.c.Credentials {
 		// Load *tls.Config from the provided credentials.
 		c.tlsConfig, err = creds.TLSConfig()
 		if err != nil {
 			trace.Errorf("Credentials[%v]: failed to set TLS config: %v", i, err)
-=======
-	for _, creds := range c.c.Credentials {
-		// Load *tls.Config from the provided credentials.
-		c.tlsConfig, err = creds.Config()
-		if err != nil {
->>>>>>> 556f49ca
 			errs = append(errs, trace.Wrap(err))
 			continue
 		}
@@ -163,27 +146,17 @@
 		// Build a dialer, prefer a dialer from credentials. If no fallback to the
 		// passed in dialer and then list of addresses.
 		if err = c.setDialer(creds); err != nil {
-<<<<<<< HEAD
 			trace.Errorf("Credentials[%v]: failed to set auth dialer: %v", i, err)
-=======
->>>>>>> 556f49ca
 			errs = append(errs, trace.Wrap(err))
 			continue
 		}
 
-<<<<<<< HEAD
 		proxyDialer, _ := c.getProxyDialer()
 
 		c.conn, err = grpc.Dial(
 			constants.APIDomain,
 			grpc.WithContextDialer(c.grpcDialer(c.dialer)),
 			grpc.WithContextDialer(c.grpcDialer(proxyDialer)),
-			//TODO
-=======
-		c.conn, err = grpc.Dial(
-			constants.APIDomain,
-			grpc.WithContextDialer(c.grpcDialer()),
->>>>>>> 556f49ca
 			grpc.WithTransportCredentials(credentials.NewTLS(c.tlsConfig)),
 			grpc.WithKeepaliveParams(keepalive.ClientParameters{
 				Time:                c.c.KeepAlivePeriod,
@@ -192,11 +165,7 @@
 			}),
 		)
 		if err != nil {
-<<<<<<< HEAD
 			errs = append(errs, trace.Errorf("Credentials[%v]: failed to dial through auth: %v", i, err))
-=======
-			errs = append(errs, trace.Wrap(err))
->>>>>>> 556f49ca
 			continue
 		}
 		c.grpc = proto.NewAuthServiceClient(c.conn)
@@ -205,14 +174,9 @@
 			return nil
 		}
 
-<<<<<<< HEAD
 		_, err := c.Ping(context.TODO())
 		if err != nil {
 			errs = append(errs, trace.Errorf("CredentialsProvider[%v]: failed to dial connection: %v", i, err))
-=======
-		if _, err := c.Ping(ctx); err != nil {
-			errs = append(errs, trace.Wrap(err))
->>>>>>> 556f49ca
 			continue
 		}
 
